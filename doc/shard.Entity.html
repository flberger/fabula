<!DOCTYPE html
  PUBLIC "-//W3C//DTD XHTML 1.0 Strict//EN"
  "DTD/xhtml1-strict.dtd">
<html>
  <head>
    <title>API docs for &ldquo;shard.Entity&rdquo;</title>
    <meta content="text/html;charset=utf-8" http-equiv="Content-Type" />
    <link href="apidocs.css" type="text/css" rel="stylesheet" />
    
    
  </head>
  <body>
    <h1 class="class">Class s.Entity(<span title="shard.eventprocessor.EventProcessor">shard.eventprocessor.EventProcessor</span>):</h1>
    <p>
      <span id="part">Part of <a href="shard.html">shard</a></span>
      
      <a href="classIndex.html#shard.Entity">View In Hierarchy</a>
    </p>
    <div>
      
    </div>
    <pre>An Entity is a Shard game object.
This is the base class for the player, NPCs and items.
An Entity holds information used by the Shard game logic:

Entity.entity_type
    One of shard.PLAYER, shard.NPC, shard.ITEM_BLOCK or
    shard.ITEM_NOBLOCK.

Entity.identifier
    Must be an object whose string representation yields an unique
    identification.

Entity.asset
    Preferably a string with a file name or an URI of a media file
    containing the data for visualizing the Entity. Do not put large
    objects here since Entities are pushed around quite a bit and
    transfered across the network.
    The UserInterface may fetch the asset and attach it to the instance
    of the Entity.

Entity.state
    The state the Entity is in. Defaults to None.

In addition,

Entity.user_interface

is added by and points to the UserInterface instance.

A Shard Client should use subclasses (possibly with multiple inheritance)
or custom attachements to instances of this class to implement the game
objects used by the rendering engine (2D sprites, 3D models). Usually the
Client manages a list of Entity instances. Everything concernig the
actual graphical representation is done by the UserInterface. Since this
is very application dependent it is not covered in the base class. Check
the documentation and source of the UserInterface for further insight on
how it handles game objects.</pre>

    
    
    <div id="splitTables">
      <table class="children sortable" id="id78">
  
  
<tr class="method">
    
    
    <td>Method</td>
    <td><a href="shard.Entity.html#__init__">__init__</a></td>
    <td><tt>Initialise.</tt></td>
  </tr><tr class="method">
    
    
    <td>Method</td>
    <td><a href="shard.Entity.html#process_MovesToEvent">process_MovesToEvent</a></td>
    <td><tt>This method is called by the UserInterface.</tt></td>
  </tr><tr class="method">
    
    
    <td>Method</td>
    <td><a href="shard.Entity.html#process_ChangeStateEvent">process_ChangeStateEvent</a></td>
    <td><tt>This method is called by the UserInterface.</tt></td>
  </tr><tr class="method">
    
    
    <td>Method</td>
    <td><a href="shard.Entity.html#process_DropsEvent">process_DropsEvent</a></td>
    <td><tt>This method is called by the UserInterface.</tt></td>
  </tr><tr class="method">
    
    
    <td>Method</td>
    <td><a href="shard.Entity.html#process_PicksUpEvent">process_PicksUpEvent</a></td>
    <td><tt>This method is called by the UserInterface.</tt></td>
  </tr><tr class="method">
    
    
    <td>Method</td>
    <td><a href="shard.Entity.html#process_SaysEvent">process_SaysEvent</a></td>
    <td><tt>This method is called by the UserInterface.</tt></td>
  </tr>
  
</table>
      
      
    </div>
    
    
    

    <div class="function">
  <a name="shard.Entity.__init__">
    
  </a>
  <a name="__init__">
    
  </a>
  <div class="functionHeader">
    
    def
    __init__(self, entity_type, identifier, asset):
    
  </div>
  <div class="functionBody">
<<<<<<< HEAD
    
    <pre>This method sets up the following attributes from the values given:
=======
    <div class="interfaceinfo">overrides <a href="shard.eventprocessor.EventProcessor.html#__init__">shard.eventprocessor.EventProcessor.__init__</a></div>
    <pre>Initialise.
This method sets up the following attributes from the values given:
>>>>>>> 2bd6a298

Entity.entity_type
Entity.identifier
Entity.asset
Entity.state</pre>
  </div>
</div><div class="function">
  <a name="shard.Entity.process_MovesToEvent">
    
  </a>
  <a name="process_MovesToEvent">
    
  </a>
  <div class="functionHeader">
    
    def
    process_MovesToEvent(self, event):
    
  </div>
  <div class="functionBody">
    
    <pre>This method is called by the UserInterface.
The Entity representation has to execute the according action over
the course of Entity.action_frames frames. But it must du so in an
non-blocking fashion - this method must return as soon as possible.
So do set up counters or frame queues here. Your implementation may
call another method once per frame, do the actual work there.</pre>
  </div>
</div><div class="function">
  <a name="shard.Entity.process_ChangeStateEvent">
    
  </a>
  <a name="process_ChangeStateEvent">
    
  </a>
  <div class="functionHeader">
    
    def
    process_ChangeStateEvent(self, event):
    
  </div>
  <div class="functionBody">
    
    <pre>This method is called by the UserInterface.
The Entity representation has to execute the according action over
the course of Entity.action_frames frames. But it must du so in an
non-blocking fashion - this method must return as soon as possible.
So do set up counters or frame queues here. Your implementation may
call another method once per frame, do the actual work there.</pre>
  </div>
</div><div class="function">
  <a name="shard.Entity.process_DropsEvent">
    
  </a>
  <a name="process_DropsEvent">
    
  </a>
  <div class="functionHeader">
    
    def
    process_DropsEvent(self, event):
    
  </div>
  <div class="functionBody">
    
    <pre>This method is called by the UserInterface.
The Entity representation has to execute the according action over
the course of Entity.action_frames frames. But it must du so in an
non-blocking fashion - this method must return as soon as possible.
So do set up counters or frame queues here. Your implementation may
call another method once per frame, do the actual work there.</pre>
  </div>
</div><div class="function">
  <a name="shard.Entity.process_PicksUpEvent">
    
  </a>
  <a name="process_PicksUpEvent">
    
  </a>
  <div class="functionHeader">
    
    def
    process_PicksUpEvent(self, event):
    
  </div>
  <div class="functionBody">
    
    <pre>This method is called by the UserInterface.
The Entity representation has to execute the according action over
the course of Entity.action_frames frames. But it must du so in an
non-blocking fashion - this method must return as soon as possible.
So do set up counters or frame queues here. Your implementation may
call another method once per frame, do the actual work there.</pre>
  </div>
</div><div class="function">
  <a name="shard.Entity.process_SaysEvent">
    
  </a>
  <a name="process_SaysEvent">
    
  </a>
  <div class="functionHeader">
    
    def
    process_SaysEvent(self, event):
    
  </div>
  <div class="functionBody">
    
    <pre>This method is called by the UserInterface.
The Entity representation has to execute the according action over
the course of Entity.action_frames frames. But it must du so in an
non-blocking fashion - this method must return as soon as possible.
So do set up counters or frame queues here. Your implementation may
call another method once per frame, do the actual work there.</pre>
  </div>
</div>
    <address>
<<<<<<< HEAD
      <a href="index.html">API Documentation</a> for shard, generated by <a href="http://codespeak.net/~mwh/pydoctor/">pydoctor</a> at 2010-10-18 15:36:09.
=======
      <a href="index.html">API Documentation</a> for shard, generated by <a href="http://codespeak.net/~mwh/pydoctor/">pydoctor</a> at 2010-10-18 15:21:55.
>>>>>>> 2bd6a298
    </address>
  </body>
</html><|MERGE_RESOLUTION|>--- conflicted
+++ resolved
@@ -10,7 +10,7 @@
     
   </head>
   <body>
-    <h1 class="class">Class s.Entity(<span title="shard.eventprocessor.EventProcessor">shard.eventprocessor.EventProcessor</span>):</h1>
+    <h1 class="class">Class s.Entity(<a href="shard.eventprocessor.EventProcessor.html">shard.eventprocessor.EventProcessor</a>):</h1>
     <p>
       <span id="part">Part of <a href="shard.html">shard</a></span>
       
@@ -60,7 +60,7 @@
     
     
     <div id="splitTables">
-      <table class="children sortable" id="id78">
+      <table class="children sortable" id="id75">
   
   
 <tr class="method">
@@ -103,6 +103,136 @@
   
 </table>
       
+        <p>
+          Inherited from <a href="shard.eventprocessor.EventProcessor.html">EventProcessor</a>:
+        </p>
+        <table class="children sortable" id="id76">
+  
+  
+<tr class="basemethod">
+    
+    
+    <td>Method</td>
+    <td><a href="shard.eventprocessor.EventProcessor.html#process_TriesToMoveEvent">process_TriesToMoveEvent</a></td>
+    <td><tt>Process the Event.</tt></td>
+  </tr><tr class="basemethod">
+    
+    
+    <td>Method</td>
+    <td><a href="shard.eventprocessor.EventProcessor.html#process_TriesToLookAtEvent">process_TriesToLookAtEvent</a></td>
+    <td><tt>Process the Event.</tt></td>
+  </tr><tr class="basemethod">
+    
+    
+    <td>Method</td>
+    <td><a href="shard.eventprocessor.EventProcessor.html#process_TriesToPickUpEvent">process_TriesToPickUpEvent</a></td>
+    <td><tt>Process the Event.</tt></td>
+  </tr><tr class="basemethod">
+    
+    
+    <td>Method</td>
+    <td><a href="shard.eventprocessor.EventProcessor.html#process_TriesToDropEvent">process_TriesToDropEvent</a></td>
+    <td><tt>Process the Event.</tt></td>
+  </tr><tr class="basemethod">
+    
+    
+    <td>Method</td>
+    <td><a href="shard.eventprocessor.EventProcessor.html#process_TriesToManipulateEvent">process_TriesToManipulateEvent</a></td>
+    <td><tt>Process the Event.</tt></td>
+  </tr><tr class="basemethod">
+    
+    
+    <td>Method</td>
+    <td><a href="shard.eventprocessor.EventProcessor.html#process_TriesToTalkToEvent">process_TriesToTalkToEvent</a></td>
+    <td><tt>Process the Event.</tt></td>
+  </tr><tr class="basemethod">
+    
+    
+    <td>Method</td>
+    <td><a href="shard.eventprocessor.EventProcessor.html#process_ManipulatesEvent">process_ManipulatesEvent</a></td>
+    <td><tt>Process the Event.</tt></td>
+  </tr><tr class="basemethod">
+    
+    
+    <td>Method</td>
+    <td><a href="shard.eventprocessor.EventProcessor.html#process_CanSpeakEvent">process_CanSpeakEvent</a></td>
+    <td><tt>Process the Event.</tt></td>
+  </tr><tr class="basemethod">
+    
+    
+    <td>Method</td>
+    <td><a href="shard.eventprocessor.EventProcessor.html#process_AttemptFailedEvent">process_AttemptFailedEvent</a></td>
+    <td><tt>Process the Event.</tt></td>
+  </tr><tr class="basemethod">
+    
+    
+    <td>Method</td>
+    <td><a href="shard.eventprocessor.EventProcessor.html#process_PerceptionEvent">process_PerceptionEvent</a></td>
+    <td><tt>Process the Event.</tt></td>
+  </tr><tr class="basemethod">
+    
+    
+    <td>Method</td>
+    <td><a href="shard.eventprocessor.EventProcessor.html#process_PassedEvent">process_PassedEvent</a></td>
+    <td><tt>Process the Event.</tt></td>
+  </tr><tr class="basemethod">
+    
+    
+    <td>Method</td>
+    <td><a href="shard.eventprocessor.EventProcessor.html#process_LookedAtEvent">process_LookedAtEvent</a></td>
+    <td><tt>Process the Event.</tt></td>
+  </tr><tr class="basemethod">
+    
+    
+    <td>Method</td>
+    <td><a href="shard.eventprocessor.EventProcessor.html#process_PickedUpEvent">process_PickedUpEvent</a></td>
+    <td><tt>Process the Event.</tt></td>
+  </tr><tr class="basemethod">
+    
+    
+    <td>Method</td>
+    <td><a href="shard.eventprocessor.EventProcessor.html#process_DroppedEvent">process_DroppedEvent</a></td>
+    <td><tt>Process the Event.</tt></td>
+  </tr><tr class="basemethod">
+    
+    
+    <td>Method</td>
+    <td><a href="shard.eventprocessor.EventProcessor.html#process_SpawnEvent">process_SpawnEvent</a></td>
+    <td><tt>Process the Event.</tt></td>
+  </tr><tr class="basemethod">
+    
+    
+    <td>Method</td>
+    <td><a href="shard.eventprocessor.EventProcessor.html#process_DeleteEvent">process_DeleteEvent</a></td>
+    <td><tt>Process the Event.</tt></td>
+  </tr><tr class="basemethod">
+    
+    
+    <td>Method</td>
+    <td><a href="shard.eventprocessor.EventProcessor.html#process_EnterRoomEvent">process_EnterRoomEvent</a></td>
+    <td><tt>Process the Event.</tt></td>
+  </tr><tr class="basemethod">
+    
+    
+    <td>Method</td>
+    <td><a href="shard.eventprocessor.EventProcessor.html#process_RoomCompleteEvent">process_RoomCompleteEvent</a></td>
+    <td><tt>Process the Event.</tt></td>
+  </tr><tr class="basemethod">
+    
+    
+    <td>Method</td>
+    <td><a href="shard.eventprocessor.EventProcessor.html#process_ChangeMapElementEvent">process_ChangeMapElementEvent</a></td>
+    <td><tt>Process the Event.</tt></td>
+  </tr><tr class="basemethod">
+    
+    
+    <td>Method</td>
+    <td><a href="shard.eventprocessor.EventProcessor.html#process_InitEvent">process_InitEvent</a></td>
+    <td><tt>Process the Event.</tt></td>
+  </tr>
+  
+</table>
+      
       
     </div>
     
@@ -123,14 +253,9 @@
     
   </div>
   <div class="functionBody">
-<<<<<<< HEAD
-    
-    <pre>This method sets up the following attributes from the values given:
-=======
     <div class="interfaceinfo">overrides <a href="shard.eventprocessor.EventProcessor.html#__init__">shard.eventprocessor.EventProcessor.__init__</a></div>
     <pre>Initialise.
 This method sets up the following attributes from the values given:
->>>>>>> 2bd6a298
 
 Entity.entity_type
 Entity.identifier
@@ -151,7 +276,7 @@
     
   </div>
   <div class="functionBody">
-    
+    <div class="interfaceinfo">overrides <a href="shard.eventprocessor.EventProcessor.html#process_MovesToEvent">shard.eventprocessor.EventProcessor.process_MovesToEvent</a></div>
     <pre>This method is called by the UserInterface.
 The Entity representation has to execute the according action over
 the course of Entity.action_frames frames. But it must du so in an
@@ -173,7 +298,7 @@
     
   </div>
   <div class="functionBody">
-    
+    <div class="interfaceinfo">overrides <a href="shard.eventprocessor.EventProcessor.html#process_ChangeStateEvent">shard.eventprocessor.EventProcessor.process_ChangeStateEvent</a></div>
     <pre>This method is called by the UserInterface.
 The Entity representation has to execute the according action over
 the course of Entity.action_frames frames. But it must du so in an
@@ -195,7 +320,7 @@
     
   </div>
   <div class="functionBody">
-    
+    <div class="interfaceinfo">overrides <a href="shard.eventprocessor.EventProcessor.html#process_DropsEvent">shard.eventprocessor.EventProcessor.process_DropsEvent</a></div>
     <pre>This method is called by the UserInterface.
 The Entity representation has to execute the according action over
 the course of Entity.action_frames frames. But it must du so in an
@@ -217,7 +342,7 @@
     
   </div>
   <div class="functionBody">
-    
+    <div class="interfaceinfo">overrides <a href="shard.eventprocessor.EventProcessor.html#process_PicksUpEvent">shard.eventprocessor.EventProcessor.process_PicksUpEvent</a></div>
     <pre>This method is called by the UserInterface.
 The Entity representation has to execute the according action over
 the course of Entity.action_frames frames. But it must du so in an
@@ -239,7 +364,7 @@
     
   </div>
   <div class="functionBody">
-    
+    <div class="interfaceinfo">overrides <a href="shard.eventprocessor.EventProcessor.html#process_SaysEvent">shard.eventprocessor.EventProcessor.process_SaysEvent</a></div>
     <pre>This method is called by the UserInterface.
 The Entity representation has to execute the according action over
 the course of Entity.action_frames frames. But it must du so in an
@@ -249,11 +374,7 @@
   </div>
 </div>
     <address>
-<<<<<<< HEAD
-      <a href="index.html">API Documentation</a> for shard, generated by <a href="http://codespeak.net/~mwh/pydoctor/">pydoctor</a> at 2010-10-18 15:36:09.
-=======
-      <a href="index.html">API Documentation</a> for shard, generated by <a href="http://codespeak.net/~mwh/pydoctor/">pydoctor</a> at 2010-10-18 15:21:55.
->>>>>>> 2bd6a298
+      <a href="index.html">API Documentation</a> for shard, generated by <a href="http://codespeak.net/~mwh/pydoctor/">pydoctor</a> at 2010-10-21 12:23:07.
     </address>
   </body>
 </html>