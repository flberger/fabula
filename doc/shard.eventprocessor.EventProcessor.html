<!DOCTYPE html
  PUBLIC "-//W3C//DTD XHTML 1.0 Strict//EN"
  "DTD/xhtml1-strict.dtd">
<html>
  <head>
    <title>API docs for &ldquo;shard.eventprocessor.EventProcessor&rdquo;</title>
    <meta content="text/html;charset=utf-8" http-equiv="Content-Type" />
    <link href="apidocs.css" type="text/css" rel="stylesheet" />
    
    
  </head>
  <body>
    <h1 class="class">Class s.e.EventProcessor:</h1>
    <p>
      <span id="part">Part of <a href="shard.html">shard</a>.<a href="shard.eventprocessor.html">eventprocessor</a></span>
      
      <a href="classIndex.html#shard.eventprocessor.EventProcessor">View In Hierarchy</a>
    </p>
    <div>
      <p>Known subclasses: <a href="shard.core.Engine.html">shard.core.Engine</a>, <a href="shard.plugin.Plugin.html">shard.plugin.Plugin</a></p>
    </div>
    <pre>This is the base class for all Shard objects that process events.
    </pre>

    
    
    <div id="splitTables">
<<<<<<< HEAD
      <table class="children sortable" id="id85">
=======
      <table class="children sortable" id="id83">
>>>>>>> 2bd6a298
  
  
<tr class="method">
    
    
    <td>Method</td>
    <td><a href="shard.eventprocessor.EventProcessor.html#__init__">__init__</a></td>
    <td><tt>Set up EventProcessor.event_dict</tt></td>
  </tr><tr class="method">
    
    
    <td>Method</td>
    <td><a href="shard.eventprocessor.EventProcessor.html#process_TriesToMoveEvent">process_TriesToMoveEvent</a></td>
    <td><tt>Process the Event.</tt></td>
  </tr><tr class="method">
    
    
    <td>Method</td>
    <td><a href="shard.eventprocessor.EventProcessor.html#process_TriesToLookAtEvent">process_TriesToLookAtEvent</a></td>
    <td><tt>Process the Event.</tt></td>
  </tr><tr class="method">
    
    
    <td>Method</td>
    <td><a href="shard.eventprocessor.EventProcessor.html#process_TriesToPickUpEvent">process_TriesToPickUpEvent</a></td>
    <td><tt>Process the Event.</tt></td>
  </tr><tr class="method">
    
    
    <td>Method</td>
    <td><a href="shard.eventprocessor.EventProcessor.html#process_TriesToDropEvent">process_TriesToDropEvent</a></td>
    <td><tt>Process the Event.</tt></td>
  </tr><tr class="method">
    
    
    <td>Method</td>
    <td><a href="shard.eventprocessor.EventProcessor.html#process_TriesToManipulateEvent">process_TriesToManipulateEvent</a></td>
    <td><tt>Process the Event.</tt></td>
  </tr><tr class="method">
    
    
    <td>Method</td>
    <td><a href="shard.eventprocessor.EventProcessor.html#process_TriesToTalkToEvent">process_TriesToTalkToEvent</a></td>
    <td><tt>Process the Event.</tt></td>
  </tr><tr class="method">
    
    
    <td>Method</td>
    <td><a href="shard.eventprocessor.EventProcessor.html#process_MovesToEvent">process_MovesToEvent</a></td>
    <td><tt>Process the Event.</tt></td>
  </tr><tr class="method">
    
    
    <td>Method</td>
    <td><a href="shard.eventprocessor.EventProcessor.html#process_PicksUpEvent">process_PicksUpEvent</a></td>
    <td><tt>Process the Event.</tt></td>
  </tr><tr class="method">
    
    
    <td>Method</td>
    <td><a href="shard.eventprocessor.EventProcessor.html#process_DropsEvent">process_DropsEvent</a></td>
    <td><tt>Process the Event.</tt></td>
  </tr><tr class="method">
    
    
    <td>Method</td>
    <td><a href="shard.eventprocessor.EventProcessor.html#process_ManipulatesEvent">process_ManipulatesEvent</a></td>
    <td><tt>Process the Event.</tt></td>
  </tr><tr class="method">
    
    
    <td>Method</td>
    <td><a href="shard.eventprocessor.EventProcessor.html#process_CanSpeakEvent">process_CanSpeakEvent</a></td>
    <td><tt>Process the Event.</tt></td>
  </tr><tr class="method">
    
    
    <td>Method</td>
    <td><a href="shard.eventprocessor.EventProcessor.html#process_AttemptFailedEvent">process_AttemptFailedEvent</a></td>
    <td><tt>Process the Event.</tt></td>
  </tr><tr class="method">
    
    
    <td>Method</td>
    <td><a href="shard.eventprocessor.EventProcessor.html#process_PerceptionEvent">process_PerceptionEvent</a></td>
    <td><tt>Process the Event.</tt></td>
  </tr><tr class="method">
    
    
    <td>Method</td>
    <td><a href="shard.eventprocessor.EventProcessor.html#process_SaysEvent">process_SaysEvent</a></td>
    <td><tt>Process the Event.</tt></td>
  </tr><tr class="method">
    
    
    <td>Method</td>
    <td><a href="shard.eventprocessor.EventProcessor.html#process_ChangeStateEvent">process_ChangeStateEvent</a></td>
    <td><tt>Process the Event.</tt></td>
  </tr><tr class="method">
    
    
    <td>Method</td>
    <td><a href="shard.eventprocessor.EventProcessor.html#process_PassedEvent">process_PassedEvent</a></td>
    <td><tt>Process the Event.</tt></td>
  </tr><tr class="method">
    
    
    <td>Method</td>
    <td><a href="shard.eventprocessor.EventProcessor.html#process_LookedAtEvent">process_LookedAtEvent</a></td>
    <td><tt>Process the Event.</tt></td>
  </tr><tr class="method">
    
    
    <td>Method</td>
    <td><a href="shard.eventprocessor.EventProcessor.html#process_PickedUpEvent">process_PickedUpEvent</a></td>
    <td><tt>Process the Event.</tt></td>
  </tr><tr class="method">
    
    
    <td>Method</td>
    <td><a href="shard.eventprocessor.EventProcessor.html#process_DroppedEvent">process_DroppedEvent</a></td>
    <td><tt>Process the Event.</tt></td>
  </tr><tr class="method">
    
    
    <td>Method</td>
    <td><a href="shard.eventprocessor.EventProcessor.html#process_SpawnEvent">process_SpawnEvent</a></td>
    <td><tt>Process the Event.</tt></td>
  </tr><tr class="method">
    
    
    <td>Method</td>
    <td><a href="shard.eventprocessor.EventProcessor.html#process_DeleteEvent">process_DeleteEvent</a></td>
    <td><tt>Process the Event.</tt></td>
  </tr><tr class="method">
    
    
    <td>Method</td>
    <td><a href="shard.eventprocessor.EventProcessor.html#process_EnterRoomEvent">process_EnterRoomEvent</a></td>
    <td><tt>Process the Event.</tt></td>
  </tr><tr class="method">
    
    
    <td>Method</td>
    <td><a href="shard.eventprocessor.EventProcessor.html#process_RoomCompleteEvent">process_RoomCompleteEvent</a></td>
    <td><tt>Process the Event.</tt></td>
  </tr><tr class="method">
    
    
    <td>Method</td>
    <td><a href="shard.eventprocessor.EventProcessor.html#process_ChangeMapElementEvent">process_ChangeMapElementEvent</a></td>
    <td><tt>Process the Event.</tt></td>
  </tr><tr class="method">
    
    
    <td>Method</td>
    <td><a href="shard.eventprocessor.EventProcessor.html#process_InitEvent">process_InitEvent</a></td>
    <td><tt>Process the Event.</tt></td>
  </tr>
  
</table>
      
      
    </div>
    
    
    

    <div class="function">
  <a name="shard.eventprocessor.EventProcessor.__init__">
    
  </a>
  <a name="__init__">
    
  </a>
  <div class="functionHeader">
    
    def
    __init__(self):
    
  </div>
  <div class="functionBody">
    <div class="interfaceinfo">overridden in <a href="shard.core.Engine.html">shard.core.Engine</a>, <a href="shard.plugin.Plugin.html">shard.plugin.Plugin</a></div>
    <pre>Set up EventProcessor.event_dict
which maps event classes to functions to be called for
the respective event.</pre>
  </div>
</div><div class="function">
  <a name="shard.eventprocessor.EventProcessor.process_TriesToMoveEvent">
    
  </a>
  <a name="process_TriesToMoveEvent">
    
  </a>
  <div class="functionHeader">
    
    def
    process_TriesToMoveEvent(self, event, **kwargs):
    
  </div>
  <div class="functionBody">
    <div class="interfaceinfo">overridden in <a href="shard.core.Engine.html">shard.core.Engine</a></div>
    <pre>Process the Event.
The default implementation does nothing.</pre>
  </div>
</div><div class="function">
  <a name="shard.eventprocessor.EventProcessor.process_TriesToLookAtEvent">
    
  </a>
  <a name="process_TriesToLookAtEvent">
    
  </a>
  <div class="functionHeader">
    
    def
    process_TriesToLookAtEvent(self, event, **kwargs):
    
  </div>
  <div class="functionBody">
    <div class="interfaceinfo">overridden in <a href="shard.core.Engine.html">shard.core.Engine</a></div>
    <pre>Process the Event.
The default implementation does nothing.</pre>
  </div>
</div><div class="function">
  <a name="shard.eventprocessor.EventProcessor.process_TriesToPickUpEvent">
    
  </a>
  <a name="process_TriesToPickUpEvent">
    
  </a>
  <div class="functionHeader">
    
    def
    process_TriesToPickUpEvent(self, event, **kwargs):
    
  </div>
  <div class="functionBody">
    <div class="interfaceinfo">overridden in <a href="shard.core.Engine.html">shard.core.Engine</a></div>
    <pre>Process the Event.
The default implementation does nothing.</pre>
  </div>
</div><div class="function">
  <a name="shard.eventprocessor.EventProcessor.process_TriesToDropEvent">
    
  </a>
  <a name="process_TriesToDropEvent">
    
  </a>
  <div class="functionHeader">
    
    def
    process_TriesToDropEvent(self, event, **kwargs):
    
  </div>
  <div class="functionBody">
    <div class="interfaceinfo">overridden in <a href="shard.core.Engine.html">shard.core.Engine</a></div>
    <pre>Process the Event.
The default implementation does nothing.</pre>
  </div>
</div><div class="function">
  <a name="shard.eventprocessor.EventProcessor.process_TriesToManipulateEvent">
    
  </a>
  <a name="process_TriesToManipulateEvent">
    
  </a>
  <div class="functionHeader">
    
    def
    process_TriesToManipulateEvent(self, event, **kwargs):
    
  </div>
  <div class="functionBody">
    <div class="interfaceinfo">overridden in <a href="shard.core.Engine.html">shard.core.Engine</a></div>
    <pre>Process the Event.
The default implementation does nothing.</pre>
  </div>
</div><div class="function">
  <a name="shard.eventprocessor.EventProcessor.process_TriesToTalkToEvent">
    
  </a>
  <a name="process_TriesToTalkToEvent">
    
  </a>
  <div class="functionHeader">
    
    def
    process_TriesToTalkToEvent(self, event, **kwargs):
    
  </div>
  <div class="functionBody">
    <div class="interfaceinfo">overridden in <a href="shard.core.Engine.html">shard.core.Engine</a></div>
    <pre>Process the Event.
The default implementation does nothing.</pre>
  </div>
</div><div class="function">
  <a name="shard.eventprocessor.EventProcessor.process_MovesToEvent">
    
  </a>
  <a name="process_MovesToEvent">
    
  </a>
  <div class="functionHeader">
    
    def
    process_MovesToEvent(self, event, **kwargs):
    
  </div>
  <div class="functionBody">
    <div class="interfaceinfo">overridden in <a href="shard.core.Engine.html">shard.core.Engine</a>, <a href="shard.user.UserInterface.html">shard.user.UserInterface</a></div>
    <pre>Process the Event.
The default implementation does nothing.</pre>
  </div>
</div><div class="function">
  <a name="shard.eventprocessor.EventProcessor.process_PicksUpEvent">
    
  </a>
  <a name="process_PicksUpEvent">
    
  </a>
  <div class="functionHeader">
    
    def
    process_PicksUpEvent(self, event, **kwargs):
    
  </div>
  <div class="functionBody">
    <div class="interfaceinfo">overridden in <a href="shard.core.Engine.html">shard.core.Engine</a>, <a href="shard.user.UserInterface.html">shard.user.UserInterface</a></div>
    <pre>Process the Event.
The default implementation does nothing.</pre>
  </div>
</div><div class="function">
  <a name="shard.eventprocessor.EventProcessor.process_DropsEvent">
    
  </a>
  <a name="process_DropsEvent">
    
  </a>
  <div class="functionHeader">
    
    def
    process_DropsEvent(self, event, **kwargs):
    
  </div>
  <div class="functionBody">
    <div class="interfaceinfo">overridden in <a href="shard.core.Engine.html">shard.core.Engine</a>, <a href="shard.user.UserInterface.html">shard.user.UserInterface</a></div>
    <pre>Process the Event.
The default implementation does nothing.</pre>
  </div>
</div><div class="function">
  <a name="shard.eventprocessor.EventProcessor.process_ManipulatesEvent">
    
  </a>
  <a name="process_ManipulatesEvent">
    
  </a>
  <div class="functionHeader">
    
    def
    process_ManipulatesEvent(self, event, **kwargs):
    
  </div>
  <div class="functionBody">
    <div class="interfaceinfo">overridden in <a href="shard.core.Engine.html">shard.core.Engine</a></div>
    <pre>Process the Event.
The default implementation does nothing.</pre>
  </div>
</div><div class="function">
  <a name="shard.eventprocessor.EventProcessor.process_CanSpeakEvent">
    
  </a>
  <a name="process_CanSpeakEvent">
    
  </a>
  <div class="functionHeader">
    
    def
    process_CanSpeakEvent(self, event, **kwargs):
    
  </div>
  <div class="functionBody">
    <div class="interfaceinfo">overridden in <a href="shard.core.Engine.html">shard.core.Engine</a>, <a href="shard.user.UserInterface.html">shard.user.UserInterface</a></div>
    <pre>Process the Event.
The default implementation does nothing.</pre>
  </div>
</div><div class="function">
  <a name="shard.eventprocessor.EventProcessor.process_AttemptFailedEvent">
    
  </a>
  <a name="process_AttemptFailedEvent">
    
  </a>
  <div class="functionHeader">
    
    def
    process_AttemptFailedEvent(self, event, **kwargs):
    
  </div>
  <div class="functionBody">
    <div class="interfaceinfo">overridden in <a href="shard.core.Engine.html">shard.core.Engine</a></div>
    <pre>Process the Event.
The default implementation does nothing.</pre>
  </div>
</div><div class="function">
  <a name="shard.eventprocessor.EventProcessor.process_PerceptionEvent">
    
  </a>
  <a name="process_PerceptionEvent">
    
  </a>
  <div class="functionHeader">
    
    def
    process_PerceptionEvent(self, event, **kwargs):
    
  </div>
  <div class="functionBody">
    <div class="interfaceinfo">overridden in <a href="shard.core.Engine.html">shard.core.Engine</a>, <a href="shard.user.UserInterface.html">shard.user.UserInterface</a></div>
    <pre>Process the Event.
The default implementation does nothing.</pre>
  </div>
</div><div class="function">
  <a name="shard.eventprocessor.EventProcessor.process_SaysEvent">
    
  </a>
  <a name="process_SaysEvent">
    
  </a>
  <div class="functionHeader">
    
    def
    process_SaysEvent(self, event, **kwargs):
    
  </div>
  <div class="functionBody">
    <div class="interfaceinfo">overridden in <a href="shard.core.Engine.html">shard.core.Engine</a>, <a href="shard.user.UserInterface.html">shard.user.UserInterface</a></div>
    <pre>Process the Event.
The default implementation does nothing.</pre>
  </div>
</div><div class="function">
  <a name="shard.eventprocessor.EventProcessor.process_ChangeStateEvent">
    
  </a>
  <a name="process_ChangeStateEvent">
    
  </a>
  <div class="functionHeader">
    
    def
    process_ChangeStateEvent(self, event, **kwargs):
    
  </div>
  <div class="functionBody">
    <div class="interfaceinfo">overridden in <a href="shard.core.Engine.html">shard.core.Engine</a>, <a href="shard.user.UserInterface.html">shard.user.UserInterface</a></div>
    <pre>Process the Event.
The default implementation does nothing.</pre>
  </div>
</div><div class="function">
  <a name="shard.eventprocessor.EventProcessor.process_PassedEvent">
    
  </a>
  <a name="process_PassedEvent">
    
  </a>
  <div class="functionHeader">
    
    def
    process_PassedEvent(self, event, **kwargs):
    
  </div>
  <div class="functionBody">
    <div class="interfaceinfo">overridden in <a href="shard.core.Engine.html">shard.core.Engine</a></div>
    <pre>Process the Event.
The default implementation does nothing.</pre>
  </div>
</div><div class="function">
  <a name="shard.eventprocessor.EventProcessor.process_LookedAtEvent">
    
  </a>
  <a name="process_LookedAtEvent">
    
  </a>
  <div class="functionHeader">
    
    def
    process_LookedAtEvent(self, event, **kwargs):
    
  </div>
  <div class="functionBody">
    <div class="interfaceinfo">overridden in <a href="shard.core.Engine.html">shard.core.Engine</a></div>
    <pre>Process the Event.
The default implementation does nothing.</pre>
  </div>
</div><div class="function">
  <a name="shard.eventprocessor.EventProcessor.process_PickedUpEvent">
    
  </a>
  <a name="process_PickedUpEvent">
    
  </a>
  <div class="functionHeader">
    
    def
    process_PickedUpEvent(self, event, **kwargs):
    
  </div>
  <div class="functionBody">
    <div class="interfaceinfo">overridden in <a href="shard.core.Engine.html">shard.core.Engine</a></div>
    <pre>Process the Event.
The default implementation does nothing.</pre>
  </div>
</div><div class="function">
  <a name="shard.eventprocessor.EventProcessor.process_DroppedEvent">
    
  </a>
  <a name="process_DroppedEvent">
    
  </a>
  <div class="functionHeader">
    
    def
    process_DroppedEvent(self, event, **kwargs):
    
  </div>
  <div class="functionBody">
    <div class="interfaceinfo">overridden in <a href="shard.core.Engine.html">shard.core.Engine</a></div>
    <pre>Process the Event.
The default implementation does nothing.</pre>
  </div>
</div><div class="function">
  <a name="shard.eventprocessor.EventProcessor.process_SpawnEvent">
    
  </a>
  <a name="process_SpawnEvent">
    
  </a>
  <div class="functionHeader">
    
    def
    process_SpawnEvent(self, event, **kwargs):
    
  </div>
  <div class="functionBody">
    <div class="interfaceinfo">overridden in <a href="shard.core.Engine.html">shard.core.Engine</a>, <a href="shard.user.UserInterface.html">shard.user.UserInterface</a></div>
    <pre>Process the Event.
The default implementation does nothing.</pre>
  </div>
</div><div class="function">
  <a name="shard.eventprocessor.EventProcessor.process_DeleteEvent">
    
  </a>
  <a name="process_DeleteEvent">
    
  </a>
  <div class="functionHeader">
    
    def
    process_DeleteEvent(self, event, **kwargs):
    
  </div>
  <div class="functionBody">
    <div class="interfaceinfo">overridden in <a href="shard.core.Engine.html">shard.core.Engine</a>, <a href="shard.user.UserInterface.html">shard.user.UserInterface</a></div>
    <pre>Process the Event.
The default implementation does nothing.</pre>
  </div>
</div><div class="function">
  <a name="shard.eventprocessor.EventProcessor.process_EnterRoomEvent">
    
  </a>
  <a name="process_EnterRoomEvent">
    
  </a>
  <div class="functionHeader">
    
    def
    process_EnterRoomEvent(self, event, **kwargs):
    
  </div>
  <div class="functionBody">
    <div class="interfaceinfo">overridden in <a href="shard.core.Engine.html">shard.core.Engine</a>, <a href="shard.user.UserInterface.html">shard.user.UserInterface</a></div>
    <pre>Process the Event.
The default implementation does nothing.</pre>
  </div>
</div><div class="function">
  <a name="shard.eventprocessor.EventProcessor.process_RoomCompleteEvent">
    
  </a>
  <a name="process_RoomCompleteEvent">
    
  </a>
  <div class="functionHeader">
    
    def
    process_RoomCompleteEvent(self, event, **kwargs):
    
  </div>
  <div class="functionBody">
    <div class="interfaceinfo">overridden in <a href="shard.core.Engine.html">shard.core.Engine</a>, <a href="shard.user.UserInterface.html">shard.user.UserInterface</a></div>
    <pre>Process the Event.
The default implementation does nothing.</pre>
  </div>
</div><div class="function">
  <a name="shard.eventprocessor.EventProcessor.process_ChangeMapElementEvent">
    
  </a>
  <a name="process_ChangeMapElementEvent">
    
  </a>
  <div class="functionHeader">
    
    def
    process_ChangeMapElementEvent(self, event, **kwargs):
    
  </div>
  <div class="functionBody">
    <div class="interfaceinfo">overridden in <a href="shard.core.Engine.html">shard.core.Engine</a>, <a href="shard.user.UserInterface.html">shard.user.UserInterface</a></div>
    <pre>Process the Event.
The default implementation does nothing.</pre>
  </div>
</div><div class="function">
  <a name="shard.eventprocessor.EventProcessor.process_InitEvent">
    
  </a>
  <a name="process_InitEvent">
    
  </a>
  <div class="functionHeader">
    
    def
    process_InitEvent(self, event, **kwargs):
    
  </div>
  <div class="functionBody">
    <div class="interfaceinfo">overridden in <a href="shard.core.Engine.html">shard.core.Engine</a></div>
    <pre>Process the Event.
The default implementation does nothing.</pre>
  </div>
</div>
    <address>
<<<<<<< HEAD
      <a href="index.html">API Documentation</a> for shard, generated by <a href="http://codespeak.net/~mwh/pydoctor/">pydoctor</a> at 2010-10-18 15:36:09.
=======
      <a href="index.html">API Documentation</a> for shard, generated by <a href="http://codespeak.net/~mwh/pydoctor/">pydoctor</a> at 2010-10-18 15:21:55.
>>>>>>> 2bd6a298
    </address>
  </body>
</html><|MERGE_RESOLUTION|>--- conflicted
+++ resolved
@@ -17,7 +17,7 @@
       <a href="classIndex.html#shard.eventprocessor.EventProcessor">View In Hierarchy</a>
     </p>
     <div>
-      <p>Known subclasses: <a href="shard.core.Engine.html">shard.core.Engine</a>, <a href="shard.plugin.Plugin.html">shard.plugin.Plugin</a></p>
+      <p>Known subclasses: <a href="shard.core.Engine.html">shard.core.Engine</a>, <a href="shard.Entity.html">shard.Entity</a>, <a href="shard.plugin.Plugin.html">shard.plugin.Plugin</a>, <a href="shard.Room.html">shard.Room</a></p>
     </div>
     <pre>This is the base class for all Shard objects that process events.
     </pre>
@@ -25,11 +25,7 @@
     
     
     <div id="splitTables">
-<<<<<<< HEAD
-      <table class="children sortable" id="id85">
-=======
-      <table class="children sortable" id="id83">
->>>>>>> 2bd6a298
+      <table class="children sortable" id="id84">
   
   
 <tr class="method">
@@ -212,7 +208,7 @@
     
   </div>
   <div class="functionBody">
-    <div class="interfaceinfo">overridden in <a href="shard.core.Engine.html">shard.core.Engine</a>, <a href="shard.plugin.Plugin.html">shard.plugin.Plugin</a></div>
+    <div class="interfaceinfo">overridden in <a href="shard.core.Engine.html">shard.core.Engine</a>, <a href="shard.Entity.html">shard.Entity</a>, <a href="shard.plugin.Plugin.html">shard.plugin.Plugin</a>, <a href="shard.Room.html">shard.Room</a></div>
     <pre>Set up EventProcessor.event_dict
 which maps event classes to functions to be called for
 the respective event.</pre>
@@ -339,21 +335,111 @@
     
   </div>
   <div class="functionBody">
+    <div class="interfaceinfo">overridden in <a href="shard.core.Engine.html">shard.core.Engine</a>, <a href="shard.Entity.html">shard.Entity</a>, <a href="shard.Room.html">shard.Room</a>, <a href="shard.user.UserInterface.html">shard.user.UserInterface</a></div>
+    <pre>Process the Event.
+The default implementation does nothing.</pre>
+  </div>
+</div><div class="function">
+  <a name="shard.eventprocessor.EventProcessor.process_PicksUpEvent">
+    
+  </a>
+  <a name="process_PicksUpEvent">
+    
+  </a>
+  <div class="functionHeader">
+    
+    def
+    process_PicksUpEvent(self, event, **kwargs):
+    
+  </div>
+  <div class="functionBody">
+    <div class="interfaceinfo">overridden in <a href="shard.core.Engine.html">shard.core.Engine</a>, <a href="shard.Entity.html">shard.Entity</a>, <a href="shard.user.UserInterface.html">shard.user.UserInterface</a></div>
+    <pre>Process the Event.
+The default implementation does nothing.</pre>
+  </div>
+</div><div class="function">
+  <a name="shard.eventprocessor.EventProcessor.process_DropsEvent">
+    
+  </a>
+  <a name="process_DropsEvent">
+    
+  </a>
+  <div class="functionHeader">
+    
+    def
+    process_DropsEvent(self, event, **kwargs):
+    
+  </div>
+  <div class="functionBody">
+    <div class="interfaceinfo">overridden in <a href="shard.core.Engine.html">shard.core.Engine</a>, <a href="shard.Entity.html">shard.Entity</a>, <a href="shard.user.UserInterface.html">shard.user.UserInterface</a></div>
+    <pre>Process the Event.
+The default implementation does nothing.</pre>
+  </div>
+</div><div class="function">
+  <a name="shard.eventprocessor.EventProcessor.process_ManipulatesEvent">
+    
+  </a>
+  <a name="process_ManipulatesEvent">
+    
+  </a>
+  <div class="functionHeader">
+    
+    def
+    process_ManipulatesEvent(self, event, **kwargs):
+    
+  </div>
+  <div class="functionBody">
+    <div class="interfaceinfo">overridden in <a href="shard.core.Engine.html">shard.core.Engine</a></div>
+    <pre>Process the Event.
+The default implementation does nothing.</pre>
+  </div>
+</div><div class="function">
+  <a name="shard.eventprocessor.EventProcessor.process_CanSpeakEvent">
+    
+  </a>
+  <a name="process_CanSpeakEvent">
+    
+  </a>
+  <div class="functionHeader">
+    
+    def
+    process_CanSpeakEvent(self, event, **kwargs):
+    
+  </div>
+  <div class="functionBody">
     <div class="interfaceinfo">overridden in <a href="shard.core.Engine.html">shard.core.Engine</a>, <a href="shard.user.UserInterface.html">shard.user.UserInterface</a></div>
     <pre>Process the Event.
 The default implementation does nothing.</pre>
   </div>
 </div><div class="function">
-  <a name="shard.eventprocessor.EventProcessor.process_PicksUpEvent">
-    
-  </a>
-  <a name="process_PicksUpEvent">
-    
-  </a>
-  <div class="functionHeader">
-    
-    def
-    process_PicksUpEvent(self, event, **kwargs):
+  <a name="shard.eventprocessor.EventProcessor.process_AttemptFailedEvent">
+    
+  </a>
+  <a name="process_AttemptFailedEvent">
+    
+  </a>
+  <div class="functionHeader">
+    
+    def
+    process_AttemptFailedEvent(self, event, **kwargs):
+    
+  </div>
+  <div class="functionBody">
+    <div class="interfaceinfo">overridden in <a href="shard.core.Engine.html">shard.core.Engine</a></div>
+    <pre>Process the Event.
+The default implementation does nothing.</pre>
+  </div>
+</div><div class="function">
+  <a name="shard.eventprocessor.EventProcessor.process_PerceptionEvent">
+    
+  </a>
+  <a name="process_PerceptionEvent">
+    
+  </a>
+  <div class="functionHeader">
+    
+    def
+    process_PerceptionEvent(self, event, **kwargs):
     
   </div>
   <div class="functionBody">
@@ -362,16 +448,160 @@
 The default implementation does nothing.</pre>
   </div>
 </div><div class="function">
-  <a name="shard.eventprocessor.EventProcessor.process_DropsEvent">
-    
-  </a>
-  <a name="process_DropsEvent">
-    
-  </a>
-  <div class="functionHeader">
-    
-    def
-    process_DropsEvent(self, event, **kwargs):
+  <a name="shard.eventprocessor.EventProcessor.process_SaysEvent">
+    
+  </a>
+  <a name="process_SaysEvent">
+    
+  </a>
+  <div class="functionHeader">
+    
+    def
+    process_SaysEvent(self, event, **kwargs):
+    
+  </div>
+  <div class="functionBody">
+    <div class="interfaceinfo">overridden in <a href="shard.core.Engine.html">shard.core.Engine</a>, <a href="shard.Entity.html">shard.Entity</a>, <a href="shard.user.UserInterface.html">shard.user.UserInterface</a></div>
+    <pre>Process the Event.
+The default implementation does nothing.</pre>
+  </div>
+</div><div class="function">
+  <a name="shard.eventprocessor.EventProcessor.process_ChangeStateEvent">
+    
+  </a>
+  <a name="process_ChangeStateEvent">
+    
+  </a>
+  <div class="functionHeader">
+    
+    def
+    process_ChangeStateEvent(self, event, **kwargs):
+    
+  </div>
+  <div class="functionBody">
+    <div class="interfaceinfo">overridden in <a href="shard.core.Engine.html">shard.core.Engine</a>, <a href="shard.Entity.html">shard.Entity</a>, <a href="shard.user.UserInterface.html">shard.user.UserInterface</a></div>
+    <pre>Process the Event.
+The default implementation does nothing.</pre>
+  </div>
+</div><div class="function">
+  <a name="shard.eventprocessor.EventProcessor.process_PassedEvent">
+    
+  </a>
+  <a name="process_PassedEvent">
+    
+  </a>
+  <div class="functionHeader">
+    
+    def
+    process_PassedEvent(self, event, **kwargs):
+    
+  </div>
+  <div class="functionBody">
+    <div class="interfaceinfo">overridden in <a href="shard.core.Engine.html">shard.core.Engine</a></div>
+    <pre>Process the Event.
+The default implementation does nothing.</pre>
+  </div>
+</div><div class="function">
+  <a name="shard.eventprocessor.EventProcessor.process_LookedAtEvent">
+    
+  </a>
+  <a name="process_LookedAtEvent">
+    
+  </a>
+  <div class="functionHeader">
+    
+    def
+    process_LookedAtEvent(self, event, **kwargs):
+    
+  </div>
+  <div class="functionBody">
+    <div class="interfaceinfo">overridden in <a href="shard.core.Engine.html">shard.core.Engine</a></div>
+    <pre>Process the Event.
+The default implementation does nothing.</pre>
+  </div>
+</div><div class="function">
+  <a name="shard.eventprocessor.EventProcessor.process_PickedUpEvent">
+    
+  </a>
+  <a name="process_PickedUpEvent">
+    
+  </a>
+  <div class="functionHeader">
+    
+    def
+    process_PickedUpEvent(self, event, **kwargs):
+    
+  </div>
+  <div class="functionBody">
+    <div class="interfaceinfo">overridden in <a href="shard.core.Engine.html">shard.core.Engine</a></div>
+    <pre>Process the Event.
+The default implementation does nothing.</pre>
+  </div>
+</div><div class="function">
+  <a name="shard.eventprocessor.EventProcessor.process_DroppedEvent">
+    
+  </a>
+  <a name="process_DroppedEvent">
+    
+  </a>
+  <div class="functionHeader">
+    
+    def
+    process_DroppedEvent(self, event, **kwargs):
+    
+  </div>
+  <div class="functionBody">
+    <div class="interfaceinfo">overridden in <a href="shard.core.Engine.html">shard.core.Engine</a></div>
+    <pre>Process the Event.
+The default implementation does nothing.</pre>
+  </div>
+</div><div class="function">
+  <a name="shard.eventprocessor.EventProcessor.process_SpawnEvent">
+    
+  </a>
+  <a name="process_SpawnEvent">
+    
+  </a>
+  <div class="functionHeader">
+    
+    def
+    process_SpawnEvent(self, event, **kwargs):
+    
+  </div>
+  <div class="functionBody">
+    <div class="interfaceinfo">overridden in <a href="shard.core.Engine.html">shard.core.Engine</a>, <a href="shard.Room.html">shard.Room</a>, <a href="shard.user.UserInterface.html">shard.user.UserInterface</a></div>
+    <pre>Process the Event.
+The default implementation does nothing.</pre>
+  </div>
+</div><div class="function">
+  <a name="shard.eventprocessor.EventProcessor.process_DeleteEvent">
+    
+  </a>
+  <a name="process_DeleteEvent">
+    
+  </a>
+  <div class="functionHeader">
+    
+    def
+    process_DeleteEvent(self, event, **kwargs):
+    
+  </div>
+  <div class="functionBody">
+    <div class="interfaceinfo">overridden in <a href="shard.core.Engine.html">shard.core.Engine</a>, <a href="shard.Room.html">shard.Room</a>, <a href="shard.user.UserInterface.html">shard.user.UserInterface</a></div>
+    <pre>Process the Event.
+The default implementation does nothing.</pre>
+  </div>
+</div><div class="function">
+  <a name="shard.eventprocessor.EventProcessor.process_EnterRoomEvent">
+    
+  </a>
+  <a name="process_EnterRoomEvent">
+    
+  </a>
+  <div class="functionHeader">
+    
+    def
+    process_EnterRoomEvent(self, event, **kwargs):
     
   </div>
   <div class="functionBody">
@@ -380,34 +610,16 @@
 The default implementation does nothing.</pre>
   </div>
 </div><div class="function">
-  <a name="shard.eventprocessor.EventProcessor.process_ManipulatesEvent">
-    
-  </a>
-  <a name="process_ManipulatesEvent">
-    
-  </a>
-  <div class="functionHeader">
-    
-    def
-    process_ManipulatesEvent(self, event, **kwargs):
-    
-  </div>
-  <div class="functionBody">
-    <div class="interfaceinfo">overridden in <a href="shard.core.Engine.html">shard.core.Engine</a></div>
-    <pre>Process the Event.
-The default implementation does nothing.</pre>
-  </div>
-</div><div class="function">
-  <a name="shard.eventprocessor.EventProcessor.process_CanSpeakEvent">
-    
-  </a>
-  <a name="process_CanSpeakEvent">
-    
-  </a>
-  <div class="functionHeader">
-    
-    def
-    process_CanSpeakEvent(self, event, **kwargs):
+  <a name="shard.eventprocessor.EventProcessor.process_RoomCompleteEvent">
+    
+  </a>
+  <a name="process_RoomCompleteEvent">
+    
+  </a>
+  <div class="functionHeader">
+    
+    def
+    process_RoomCompleteEvent(self, event, **kwargs):
     
   </div>
   <div class="functionBody">
@@ -416,222 +628,6 @@
 The default implementation does nothing.</pre>
   </div>
 </div><div class="function">
-  <a name="shard.eventprocessor.EventProcessor.process_AttemptFailedEvent">
-    
-  </a>
-  <a name="process_AttemptFailedEvent">
-    
-  </a>
-  <div class="functionHeader">
-    
-    def
-    process_AttemptFailedEvent(self, event, **kwargs):
-    
-  </div>
-  <div class="functionBody">
-    <div class="interfaceinfo">overridden in <a href="shard.core.Engine.html">shard.core.Engine</a></div>
-    <pre>Process the Event.
-The default implementation does nothing.</pre>
-  </div>
-</div><div class="function">
-  <a name="shard.eventprocessor.EventProcessor.process_PerceptionEvent">
-    
-  </a>
-  <a name="process_PerceptionEvent">
-    
-  </a>
-  <div class="functionHeader">
-    
-    def
-    process_PerceptionEvent(self, event, **kwargs):
-    
-  </div>
-  <div class="functionBody">
-    <div class="interfaceinfo">overridden in <a href="shard.core.Engine.html">shard.core.Engine</a>, <a href="shard.user.UserInterface.html">shard.user.UserInterface</a></div>
-    <pre>Process the Event.
-The default implementation does nothing.</pre>
-  </div>
-</div><div class="function">
-  <a name="shard.eventprocessor.EventProcessor.process_SaysEvent">
-    
-  </a>
-  <a name="process_SaysEvent">
-    
-  </a>
-  <div class="functionHeader">
-    
-    def
-    process_SaysEvent(self, event, **kwargs):
-    
-  </div>
-  <div class="functionBody">
-    <div class="interfaceinfo">overridden in <a href="shard.core.Engine.html">shard.core.Engine</a>, <a href="shard.user.UserInterface.html">shard.user.UserInterface</a></div>
-    <pre>Process the Event.
-The default implementation does nothing.</pre>
-  </div>
-</div><div class="function">
-  <a name="shard.eventprocessor.EventProcessor.process_ChangeStateEvent">
-    
-  </a>
-  <a name="process_ChangeStateEvent">
-    
-  </a>
-  <div class="functionHeader">
-    
-    def
-    process_ChangeStateEvent(self, event, **kwargs):
-    
-  </div>
-  <div class="functionBody">
-    <div class="interfaceinfo">overridden in <a href="shard.core.Engine.html">shard.core.Engine</a>, <a href="shard.user.UserInterface.html">shard.user.UserInterface</a></div>
-    <pre>Process the Event.
-The default implementation does nothing.</pre>
-  </div>
-</div><div class="function">
-  <a name="shard.eventprocessor.EventProcessor.process_PassedEvent">
-    
-  </a>
-  <a name="process_PassedEvent">
-    
-  </a>
-  <div class="functionHeader">
-    
-    def
-    process_PassedEvent(self, event, **kwargs):
-    
-  </div>
-  <div class="functionBody">
-    <div class="interfaceinfo">overridden in <a href="shard.core.Engine.html">shard.core.Engine</a></div>
-    <pre>Process the Event.
-The default implementation does nothing.</pre>
-  </div>
-</div><div class="function">
-  <a name="shard.eventprocessor.EventProcessor.process_LookedAtEvent">
-    
-  </a>
-  <a name="process_LookedAtEvent">
-    
-  </a>
-  <div class="functionHeader">
-    
-    def
-    process_LookedAtEvent(self, event, **kwargs):
-    
-  </div>
-  <div class="functionBody">
-    <div class="interfaceinfo">overridden in <a href="shard.core.Engine.html">shard.core.Engine</a></div>
-    <pre>Process the Event.
-The default implementation does nothing.</pre>
-  </div>
-</div><div class="function">
-  <a name="shard.eventprocessor.EventProcessor.process_PickedUpEvent">
-    
-  </a>
-  <a name="process_PickedUpEvent">
-    
-  </a>
-  <div class="functionHeader">
-    
-    def
-    process_PickedUpEvent(self, event, **kwargs):
-    
-  </div>
-  <div class="functionBody">
-    <div class="interfaceinfo">overridden in <a href="shard.core.Engine.html">shard.core.Engine</a></div>
-    <pre>Process the Event.
-The default implementation does nothing.</pre>
-  </div>
-</div><div class="function">
-  <a name="shard.eventprocessor.EventProcessor.process_DroppedEvent">
-    
-  </a>
-  <a name="process_DroppedEvent">
-    
-  </a>
-  <div class="functionHeader">
-    
-    def
-    process_DroppedEvent(self, event, **kwargs):
-    
-  </div>
-  <div class="functionBody">
-    <div class="interfaceinfo">overridden in <a href="shard.core.Engine.html">shard.core.Engine</a></div>
-    <pre>Process the Event.
-The default implementation does nothing.</pre>
-  </div>
-</div><div class="function">
-  <a name="shard.eventprocessor.EventProcessor.process_SpawnEvent">
-    
-  </a>
-  <a name="process_SpawnEvent">
-    
-  </a>
-  <div class="functionHeader">
-    
-    def
-    process_SpawnEvent(self, event, **kwargs):
-    
-  </div>
-  <div class="functionBody">
-    <div class="interfaceinfo">overridden in <a href="shard.core.Engine.html">shard.core.Engine</a>, <a href="shard.user.UserInterface.html">shard.user.UserInterface</a></div>
-    <pre>Process the Event.
-The default implementation does nothing.</pre>
-  </div>
-</div><div class="function">
-  <a name="shard.eventprocessor.EventProcessor.process_DeleteEvent">
-    
-  </a>
-  <a name="process_DeleteEvent">
-    
-  </a>
-  <div class="functionHeader">
-    
-    def
-    process_DeleteEvent(self, event, **kwargs):
-    
-  </div>
-  <div class="functionBody">
-    <div class="interfaceinfo">overridden in <a href="shard.core.Engine.html">shard.core.Engine</a>, <a href="shard.user.UserInterface.html">shard.user.UserInterface</a></div>
-    <pre>Process the Event.
-The default implementation does nothing.</pre>
-  </div>
-</div><div class="function">
-  <a name="shard.eventprocessor.EventProcessor.process_EnterRoomEvent">
-    
-  </a>
-  <a name="process_EnterRoomEvent">
-    
-  </a>
-  <div class="functionHeader">
-    
-    def
-    process_EnterRoomEvent(self, event, **kwargs):
-    
-  </div>
-  <div class="functionBody">
-    <div class="interfaceinfo">overridden in <a href="shard.core.Engine.html">shard.core.Engine</a>, <a href="shard.user.UserInterface.html">shard.user.UserInterface</a></div>
-    <pre>Process the Event.
-The default implementation does nothing.</pre>
-  </div>
-</div><div class="function">
-  <a name="shard.eventprocessor.EventProcessor.process_RoomCompleteEvent">
-    
-  </a>
-  <a name="process_RoomCompleteEvent">
-    
-  </a>
-  <div class="functionHeader">
-    
-    def
-    process_RoomCompleteEvent(self, event, **kwargs):
-    
-  </div>
-  <div class="functionBody">
-    <div class="interfaceinfo">overridden in <a href="shard.core.Engine.html">shard.core.Engine</a>, <a href="shard.user.UserInterface.html">shard.user.UserInterface</a></div>
-    <pre>Process the Event.
-The default implementation does nothing.</pre>
-  </div>
-</div><div class="function">
   <a name="shard.eventprocessor.EventProcessor.process_ChangeMapElementEvent">
     
   </a>
@@ -645,7 +641,7 @@
     
   </div>
   <div class="functionBody">
-    <div class="interfaceinfo">overridden in <a href="shard.core.Engine.html">shard.core.Engine</a>, <a href="shard.user.UserInterface.html">shard.user.UserInterface</a></div>
+    <div class="interfaceinfo">overridden in <a href="shard.core.Engine.html">shard.core.Engine</a>, <a href="shard.Room.html">shard.Room</a>, <a href="shard.user.UserInterface.html">shard.user.UserInterface</a></div>
     <pre>Process the Event.
 The default implementation does nothing.</pre>
   </div>
@@ -669,11 +665,7 @@
   </div>
 </div>
     <address>
-<<<<<<< HEAD
-      <a href="index.html">API Documentation</a> for shard, generated by <a href="http://codespeak.net/~mwh/pydoctor/">pydoctor</a> at 2010-10-18 15:36:09.
-=======
-      <a href="index.html">API Documentation</a> for shard, generated by <a href="http://codespeak.net/~mwh/pydoctor/">pydoctor</a> at 2010-10-18 15:21:55.
->>>>>>> 2bd6a298
+      <a href="index.html">API Documentation</a> for shard, generated by <a href="http://codespeak.net/~mwh/pydoctor/">pydoctor</a> at 2010-10-21 12:23:07.
     </address>
   </body>
 </html>