<!DOCTYPE html
  PUBLIC "-//W3C//DTD XHTML 1.0 Strict//EN"
  "DTD/xhtml1-strict.dtd">
<html>
  <head>
    <title>API docs for &ldquo;shard.Room&rdquo;</title>
    <meta content="text/html;charset=utf-8" http-equiv="Content-Type" />
    <link href="apidocs.css" type="text/css" rel="stylesheet" />
    
    
  </head>
  <body>
    <h1 class="class">Class s.Room(<span title="shard.eventprocessor.EventProcessor">shard.eventprocessor.EventProcessor</span>):</h1>
    <p>
      <span id="part">Part of <a href="shard.html">shard</a></span>
      
      <a href="classIndex.html#shard.Room">View In Hierarchy</a>
    </p>
    <div>
      
    </div>
    <pre>A Room instance saves the map as well as Entities and their locations.
It is maintained for the current room in the Client
and for all active rooms in the Server.

Room.entity_dict
    A dict of all Entities in this room, mapping Entity identifiers to
    Entity instances.

Room.floor_plan
    A dict mapping 2D coordinate tuples to a FloorPlanElement instance.

Room.entity_locations
    A dict mapping Entity identifiers to a 2D coordinate tuple.

Room.tile_list
    A list of tiles for the current room, for easy asset fetching.

Room.active_clients
    A list of client identifiers whose player entities are in this room.

Note that all these dicts assume that Entity identifiers are unique.</pre>

    
    
    <div id="splitTables">
      <table class="children sortable" id="id80">
  
  
<tr class="method">
    
    
    <td>Method</td>
    <td><a href="shard.Room.html#__init__">__init__</a></td>
    <td><tt>Initialise a room.</tt></td>
  </tr><tr class="method">
    
    
    <td>Method</td>
    <td><a href="shard.Room.html#process_ChangeMapElementEvent">process_ChangeMapElementEvent</a></td>
    <td><tt>Update all affected dicts.</tt></td>
  </tr><tr class="method">
    
    
    <td>Method</td>
    <td><a href="shard.Room.html#process_SpawnEvent">process_SpawnEvent</a></td>
    <td><tt>Update all affected dicts.</tt></td>
  </tr><tr class="method">
    
    
    <td>Method</td>
    <td><a href="shard.Room.html#process_MovesToEvent">process_MovesToEvent</a></td>
    <td><tt>Update all affected dicts.</tt></td>
  </tr><tr class="method">
    
    
    <td>Method</td>
    <td><a href="shard.Room.html#process_DeleteEvent">process_DeleteEvent</a></td>
    <td><tt>Update all affected dicts.</tt></td>
  </tr>
  
</table>
      
      
    </div>
    
    
    

    <div class="function">
  <a name="shard.Room.__init__">
    
  </a>
  <a name="__init__">
    
  </a>
  <div class="functionHeader">
    
    def
    __init__(self):
    
  </div>
  <div class="functionBody">
    
    <pre>Initialise a room.
        </pre>
  </div>
</div><div class="function">
  <a name="shard.Room.process_ChangeMapElementEvent">
    
  </a>
  <a name="process_ChangeMapElementEvent">
    
  </a>
  <div class="functionHeader">
    
    def
    process_ChangeMapElementEvent(self, event):
    
  </div>
  <div class="functionBody">
    
    <pre>Update all affected dicts.
        </pre>
  </div>
</div><div class="function">
  <a name="shard.Room.process_SpawnEvent">
    
  </a>
  <a name="process_SpawnEvent">
    
  </a>
  <div class="functionHeader">
    
    def
    process_SpawnEvent(self, event):
    
  </div>
  <div class="functionBody">
    
    <pre>Update all affected dicts.
        </pre>
  </div>
</div><div class="function">
  <a name="shard.Room.process_MovesToEvent">
    
  </a>
  <a name="process_MovesToEvent">
    
  </a>
  <div class="functionHeader">
    
    def
    process_MovesToEvent(self, event):
    
  </div>
  <div class="functionBody">
    
    <pre>Update all affected dicts.
        </pre>
  </div>
</div><div class="function">
  <a name="shard.Room.process_DeleteEvent">
    
  </a>
  <a name="process_DeleteEvent">
    
  </a>
  <div class="functionHeader">
    
    def
    process_DeleteEvent(self, event):
    
  </div>
  <div class="functionBody">
    
    <pre>Update all affected dicts.
        </pre>
  </div>
</div>
    <address>
<<<<<<< HEAD
      <a href="index.html">API Documentation</a> for shard, generated by <a href="http://codespeak.net/~mwh/pydoctor/">pydoctor</a> at 2010-10-18 15:36:09.
=======
      <a href="index.html">API Documentation</a> for shard, generated by <a href="http://codespeak.net/~mwh/pydoctor/">pydoctor</a> at 2010-10-18 15:21:55.
>>>>>>> 2bd6a298
    </address>
  </body>
</html><|MERGE_RESOLUTION|>--- conflicted
+++ resolved
@@ -10,7 +10,7 @@
     
   </head>
   <body>
-    <h1 class="class">Class s.Room(<span title="shard.eventprocessor.EventProcessor">shard.eventprocessor.EventProcessor</span>):</h1>
+    <h1 class="class">Class s.Room(<a href="shard.eventprocessor.EventProcessor.html">shard.eventprocessor.EventProcessor</a>):</h1>
     <p>
       <span id="part">Part of <a href="shard.html">shard</a></span>
       
@@ -44,7 +44,7 @@
     
     
     <div id="splitTables">
-      <table class="children sortable" id="id80">
+      <table class="children sortable" id="id78">
   
   
 <tr class="method">
@@ -81,6 +81,142 @@
   
 </table>
       
+        <p>
+          Inherited from <a href="shard.eventprocessor.EventProcessor.html">EventProcessor</a>:
+        </p>
+        <table class="children sortable" id="id79">
+  
+  
+<tr class="basemethod">
+    
+    
+    <td>Method</td>
+    <td><a href="shard.eventprocessor.EventProcessor.html#process_TriesToMoveEvent">process_TriesToMoveEvent</a></td>
+    <td><tt>Process the Event.</tt></td>
+  </tr><tr class="basemethod">
+    
+    
+    <td>Method</td>
+    <td><a href="shard.eventprocessor.EventProcessor.html#process_TriesToLookAtEvent">process_TriesToLookAtEvent</a></td>
+    <td><tt>Process the Event.</tt></td>
+  </tr><tr class="basemethod">
+    
+    
+    <td>Method</td>
+    <td><a href="shard.eventprocessor.EventProcessor.html#process_TriesToPickUpEvent">process_TriesToPickUpEvent</a></td>
+    <td><tt>Process the Event.</tt></td>
+  </tr><tr class="basemethod">
+    
+    
+    <td>Method</td>
+    <td><a href="shard.eventprocessor.EventProcessor.html#process_TriesToDropEvent">process_TriesToDropEvent</a></td>
+    <td><tt>Process the Event.</tt></td>
+  </tr><tr class="basemethod">
+    
+    
+    <td>Method</td>
+    <td><a href="shard.eventprocessor.EventProcessor.html#process_TriesToManipulateEvent">process_TriesToManipulateEvent</a></td>
+    <td><tt>Process the Event.</tt></td>
+  </tr><tr class="basemethod">
+    
+    
+    <td>Method</td>
+    <td><a href="shard.eventprocessor.EventProcessor.html#process_TriesToTalkToEvent">process_TriesToTalkToEvent</a></td>
+    <td><tt>Process the Event.</tt></td>
+  </tr><tr class="basemethod">
+    
+    
+    <td>Method</td>
+    <td><a href="shard.eventprocessor.EventProcessor.html#process_PicksUpEvent">process_PicksUpEvent</a></td>
+    <td><tt>Process the Event.</tt></td>
+  </tr><tr class="basemethod">
+    
+    
+    <td>Method</td>
+    <td><a href="shard.eventprocessor.EventProcessor.html#process_DropsEvent">process_DropsEvent</a></td>
+    <td><tt>Process the Event.</tt></td>
+  </tr><tr class="basemethod">
+    
+    
+    <td>Method</td>
+    <td><a href="shard.eventprocessor.EventProcessor.html#process_ManipulatesEvent">process_ManipulatesEvent</a></td>
+    <td><tt>Process the Event.</tt></td>
+  </tr><tr class="basemethod">
+    
+    
+    <td>Method</td>
+    <td><a href="shard.eventprocessor.EventProcessor.html#process_CanSpeakEvent">process_CanSpeakEvent</a></td>
+    <td><tt>Process the Event.</tt></td>
+  </tr><tr class="basemethod">
+    
+    
+    <td>Method</td>
+    <td><a href="shard.eventprocessor.EventProcessor.html#process_AttemptFailedEvent">process_AttemptFailedEvent</a></td>
+    <td><tt>Process the Event.</tt></td>
+  </tr><tr class="basemethod">
+    
+    
+    <td>Method</td>
+    <td><a href="shard.eventprocessor.EventProcessor.html#process_PerceptionEvent">process_PerceptionEvent</a></td>
+    <td><tt>Process the Event.</tt></td>
+  </tr><tr class="basemethod">
+    
+    
+    <td>Method</td>
+    <td><a href="shard.eventprocessor.EventProcessor.html#process_SaysEvent">process_SaysEvent</a></td>
+    <td><tt>Process the Event.</tt></td>
+  </tr><tr class="basemethod">
+    
+    
+    <td>Method</td>
+    <td><a href="shard.eventprocessor.EventProcessor.html#process_ChangeStateEvent">process_ChangeStateEvent</a></td>
+    <td><tt>Process the Event.</tt></td>
+  </tr><tr class="basemethod">
+    
+    
+    <td>Method</td>
+    <td><a href="shard.eventprocessor.EventProcessor.html#process_PassedEvent">process_PassedEvent</a></td>
+    <td><tt>Process the Event.</tt></td>
+  </tr><tr class="basemethod">
+    
+    
+    <td>Method</td>
+    <td><a href="shard.eventprocessor.EventProcessor.html#process_LookedAtEvent">process_LookedAtEvent</a></td>
+    <td><tt>Process the Event.</tt></td>
+  </tr><tr class="basemethod">
+    
+    
+    <td>Method</td>
+    <td><a href="shard.eventprocessor.EventProcessor.html#process_PickedUpEvent">process_PickedUpEvent</a></td>
+    <td><tt>Process the Event.</tt></td>
+  </tr><tr class="basemethod">
+    
+    
+    <td>Method</td>
+    <td><a href="shard.eventprocessor.EventProcessor.html#process_DroppedEvent">process_DroppedEvent</a></td>
+    <td><tt>Process the Event.</tt></td>
+  </tr><tr class="basemethod">
+    
+    
+    <td>Method</td>
+    <td><a href="shard.eventprocessor.EventProcessor.html#process_EnterRoomEvent">process_EnterRoomEvent</a></td>
+    <td><tt>Process the Event.</tt></td>
+  </tr><tr class="basemethod">
+    
+    
+    <td>Method</td>
+    <td><a href="shard.eventprocessor.EventProcessor.html#process_RoomCompleteEvent">process_RoomCompleteEvent</a></td>
+    <td><tt>Process the Event.</tt></td>
+  </tr><tr class="basemethod">
+    
+    
+    <td>Method</td>
+    <td><a href="shard.eventprocessor.EventProcessor.html#process_InitEvent">process_InitEvent</a></td>
+    <td><tt>Process the Event.</tt></td>
+  </tr>
+  
+</table>
+      
       
     </div>
     
@@ -101,7 +237,7 @@
     
   </div>
   <div class="functionBody">
-    
+    <div class="interfaceinfo">overrides <a href="shard.eventprocessor.EventProcessor.html#__init__">shard.eventprocessor.EventProcessor.__init__</a></div>
     <pre>Initialise a room.
         </pre>
   </div>
@@ -119,7 +255,7 @@
     
   </div>
   <div class="functionBody">
-    
+    <div class="interfaceinfo">overrides <a href="shard.eventprocessor.EventProcessor.html#process_ChangeMapElementEvent">shard.eventprocessor.EventProcessor.process_ChangeMapElementEvent</a></div>
     <pre>Update all affected dicts.
         </pre>
   </div>
@@ -137,7 +273,7 @@
     
   </div>
   <div class="functionBody">
-    
+    <div class="interfaceinfo">overrides <a href="shard.eventprocessor.EventProcessor.html#process_SpawnEvent">shard.eventprocessor.EventProcessor.process_SpawnEvent</a></div>
     <pre>Update all affected dicts.
         </pre>
   </div>
@@ -155,7 +291,7 @@
     
   </div>
   <div class="functionBody">
-    
+    <div class="interfaceinfo">overrides <a href="shard.eventprocessor.EventProcessor.html#process_MovesToEvent">shard.eventprocessor.EventProcessor.process_MovesToEvent</a></div>
     <pre>Update all affected dicts.
         </pre>
   </div>
@@ -173,17 +309,13 @@
     
   </div>
   <div class="functionBody">
-    
+    <div class="interfaceinfo">overrides <a href="shard.eventprocessor.EventProcessor.html#process_DeleteEvent">shard.eventprocessor.EventProcessor.process_DeleteEvent</a></div>
     <pre>Update all affected dicts.
         </pre>
   </div>
 </div>
     <address>
-<<<<<<< HEAD
-      <a href="index.html">API Documentation</a> for shard, generated by <a href="http://codespeak.net/~mwh/pydoctor/">pydoctor</a> at 2010-10-18 15:36:09.
-=======
-      <a href="index.html">API Documentation</a> for shard, generated by <a href="http://codespeak.net/~mwh/pydoctor/">pydoctor</a> at 2010-10-18 15:21:55.
->>>>>>> 2bd6a298
+      <a href="index.html">API Documentation</a> for shard, generated by <a href="http://codespeak.net/~mwh/pydoctor/">pydoctor</a> at 2010-10-21 12:23:07.
     </address>
   </body>
 </html>